--- conflicted
+++ resolved
@@ -28,7 +28,6 @@
     { async: true, webpack: '^4.0.0' },
     { async: false, webpack: '^5.0.0' },
     { async: true, webpack: '^5.0.0' },
-<<<<<<< HEAD
   ])('reports semantic error for %p with ts-loader', async ({ async, webpack }) => {
     await sandbox.load([
       await readFixture(join(__dirname, 'fixtures/environment/typescript-basic.fixture'), {
@@ -147,13 +146,6 @@
       await readFixture(
         join(__dirname, 'fixtures/environment/typescript-basic-babel-loader.fixture'),
         {
-=======
-  ])(
-    'reports semantic error for %p with importsNotUsedAsValues configuration with ts-loader',
-    async ({ async, webpack }) => {
-      await sandbox.load([
-        await readFixture(join(__dirname, 'fixtures/environment/typescript-basic.fixture'), {
->>>>>>> f1612400
           FORK_TS_CHECKER_WEBPACK_PLUGIN_VERSION: JSON.stringify(
             FORK_TS_CHECKER_WEBPACK_PLUGIN_VERSION
           ),
@@ -167,7 +159,6 @@
       await readFixture(join(__dirname, 'fixtures/implementation/typescript-basic.fixture')),
     ]);
 
-<<<<<<< HEAD
     const driver = createWebpackDevServerDriver(sandbox.spawn('npm run webpack-dev-server'), async);
     let errors: string[];
 
@@ -259,128 +250,6 @@
       ].join('\n'),
     ]);
   });
-=======
-  it.each([
-    { async: false, webpack: '4.0.0' },
-    { async: true, webpack: '^4.0.0' },
-    { async: false, webpack: '^5.0.0' },
-    { async: true, webpack: '^5.0.0' },
-  ])(
-    'reports semantic error for %p with onlyRemoveTypeImports configuration with babel-loader',
-    async ({ async, webpack }) => {
-      await sandbox.load([
-        await readFixture(
-          join(__dirname, 'fixtures/environment/typescript-basic-babel-loader.fixture'),
-          {
-            FORK_TS_CHECKER_WEBPACK_PLUGIN_VERSION: JSON.stringify(
-              FORK_TS_CHECKER_WEBPACK_PLUGIN_VERSION
-            ),
-            TYPESCRIPT_VERSION: JSON.stringify('~3.8.0'),
-            WEBPACK_VERSION: JSON.stringify(webpack),
-            WEBPACK_CLI_VERSION: JSON.stringify(WEBPACK_CLI_VERSION),
-            WEBPACK_DEV_SERVER_VERSION: JSON.stringify(WEBPACK_DEV_SERVER_VERSION),
-            ASYNC: JSON.stringify(async),
-          }
-        ),
-        await readFixture(join(__dirname, 'fixtures/implementation/typescript-basic.fixture')),
-      ]);
-
-      const driver = createWebpackDevServerDriver(
-        sandbox.spawn('npm run webpack-dev-server'),
-        async
-      );
-      let errors: string[];
-
-      // first compilation is successful
-      await driver.waitForNoErrors();
-
-      // then we introduce semantic error by removing "admin" role
-      await sandbox.patch(
-        'src/model/Role.ts',
-        'type Role = "admin" | "client" | "provider";',
-        'type Role = "client" | "provider";'
-      );
-
-      // we should receive only one semantic error
-      errors = await driver.waitForErrors();
-      expect(errors).toEqual([
-        [
-          'ERROR in src/index.ts:34:7',
-          `TS2367: This condition will always return 'false' since the types 'Role' and '"admin"' have no overlap.`,
-          '    32 |   const user = await login(email, password);',
-          '    33 | ',
-          `  > 34 |   if (user.role === 'admin') {`,
-          '       |       ^^^^^^^^^^^^^^^^^^^^^',
-          '    35 |     console.log(`Logged in as ${getUserName(user)} [admin].`);',
-          '    36 |   } else {',
-          '    37 |     console.log(`Logged in as ${getUserName(user)}`);',
-        ].join('\n'),
-      ]);
-
-      // fix the semantic error by changing condition branch related to the "admin" role
-      await sandbox.patch(
-        'src/index.ts',
-        [
-          "  if (user.role === 'admin') {",
-          '    console.log(`Logged in as ${getUserName(user)} [admin].`);',
-          '  } else {',
-          '    console.log(`Logged in as ${getUserName(user)}`);',
-          '  }',
-        ].join('\n'),
-        [
-          "  if (user.role === 'provider') {",
-          '    console.log(`Logged in as ${getUserName(user)} [provider].`);',
-          '  } else {',
-          '    console.log(`Logged in as ${getUserName(user)}`);',
-          '  }',
-        ].join('\n')
-      );
-
-      await driver.waitForNoErrors();
-
-      // delete module to trigger another error
-      await sandbox.remove('src/model/Role.ts');
-
-      // filter-out ts-loader related errors
-      errors = (await driver.waitForErrors()).filter(
-        (error) => !error.includes('Module build failed') && !error.includes('Module not found')
-      );
-      expect(errors).toEqual([
-        [
-          'ERROR in src/model/User.ts:1:22',
-          "TS2307: Cannot find module './Role'.",
-          "  > 1 | import { Role } from './Role';",
-          '      |                      ^^^^^^^^',
-          '    2 | ',
-          '    3 | type User = {',
-          '    4 |   id: string;',
-        ].join('\n'),
-      ]);
-
-      // re-create deleted module
-      await sandbox.write(
-        'src/model/Role.ts',
-        ['type Role = "admin" | "client";', '', 'export { Role };'].join('\n')
-      );
-
-      // we should receive again the one semantic error but now for "provider" role
-      errors = await driver.waitForErrors();
-      expect(errors).toEqual([
-        [
-          'ERROR in src/index.ts:34:7',
-          "TS2367: This condition will always return 'false' since the types 'Role' and '\"provider\"' have no overlap.",
-          '    32 |   const user = await login(email, password);',
-          '    33 | ',
-          "  > 34 |   if (user.role === 'provider') {",
-          '       |       ^^^^^^^^^^^^^^^^^^^^^^^^',
-          '    35 |     console.log(`Logged in as ${getUserName(user)} [provider].`);',
-          '    36 |   } else {',
-          '    37 |     console.log(`Logged in as ${getUserName(user)}`);',
-        ].join('\n'),
-      ]);
-    }
-  );
->>>>>>> f1612400
 
   it.each([
     { async: true, webpack: '^4.0.0', typescript: '2.7.1', tsloader: '^5.0.0' },
