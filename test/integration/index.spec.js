--- conflicted
+++ resolved
@@ -187,7 +187,6 @@
     }).to.not.throw.error;
   });
 
-<<<<<<< HEAD
   it('should allow delaying service-start', function (callback) {
     var compiler = createCompiler();
     var delayed = false;
@@ -206,7 +205,8 @@
     });
 
     compiler.run(function () {});
-=======
+  });
+
   it('should not find syntactic errors when checkSyntacticErrors is false', function (callback) {
     var compiler = createCompiler({}, true);
     
@@ -223,6 +223,5 @@
       expect(stats.compilation.errors.length).to.be.equal(2);
       callback();
     });
->>>>>>> fc4d9bdf
   });
 });